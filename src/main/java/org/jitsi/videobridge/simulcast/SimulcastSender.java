/*
 * Copyright @ 2015 Atlassian Pty Ltd
 *
 * Licensed under the Apache License, Version 2.0 (the "License");
 * you may not use this file except in compliance with the License.
 * You may obtain a copy of the License at
 *
 *     http://www.apache.org/licenses/LICENSE-2.0
 *
 * Unless required by applicable law or agreed to in writing, software
 * distributed under the License is distributed on an "AS IS" BASIS,
 * WITHOUT WARRANTIES OR CONDITIONS OF ANY KIND, either express or implied.
 * See the License for the specific language governing permissions and
 * limitations under the License.
 */
package org.jitsi.videobridge.simulcast;

import java.beans.*;
import java.lang.ref.*;
import java.util.*;

import net.java.sip.communicator.impl.protocol.jabber.extensions.colibri.*;
import org.jitsi.impl.neomedia.*;
import org.jitsi.util.Logger;
import org.jitsi.util.event.*;
import org.jitsi.videobridge.*;
import org.jitsi.videobridge.simulcast.sendmodes.*;

/**
 * The <tt>SimulcastSender</tt> is coupled with a <tt>SimulcastReceiver</tt> and
 * it decides which packets (based on SSRC) to accept/forward from that
 * <tt>SimulcastReceiver</tt>. It defines the rules that determine whether LQ or
 * HQ should be forwarded. It also handles spontaneous drops in simulcast
 * streams.
 *
 * @author George Politis
 */
public class SimulcastSender
    implements PropertyChangeListener
{
    /**
     * The <tt>Logger</tt> used by the <tt>ReceivingStreams</tt> class and its
     * instances to print debug information.
     */
    private static final Logger logger
        = Logger.getLogger(SimulcastSender.class);

    /**
     * The <tt>SimulcastSenderManager</tt> that owns this instance.
     */
    private final SimulcastSenderManager simulcastSenderManager;

    /**
     * The <tt>SimulcastReceiver</tt> from which this <tt>SimulcastSender</tt>
     * receives the simulcast.
     */
    private final WeakReference<SimulcastReceiver> weakSimulcastReceiver;

    /**
     * The <tt>PropertyChangeListener</tt> implementation employed by this
     * instance to listen to changes in the values of properties of interest to
     * this instance.
     */
    private final PropertyChangeListener propertyChangeListener
        = new WeakReferencePropertyChangeListener(this);

    /**
     * The listener that listens for simulcast receiver changes.
     */
    private final SimulcastReceiver.Listener simulcastReceiverListener
        = new SimulcastReceiverListener();

    /**
     * The current <tt>SimulcastMode</tt> for this <tt>SimulcastSender</tt>. The
     * default is rewriting.
     */
    private SendMode sendMode;

    /**
     * The simulcast target order for this <tt>SimulcastSender</tt>.
     */
    private int targetOrder;

    /**
     * Indicates whether this <tt>SimulcastSender</tt> has been initialized or
     * not.
     */
    private boolean initialized = false;

     /**
     * Ctor.
     *
     * @param simulcastSenderManager the <tt>SimulcastSender</tt> that owns this
     * instance.
     * @param simulcastReceiver the associated <tt>SimulcastReceiver</tt>.
     */
    public SimulcastSender(
        SimulcastSenderManager simulcastSenderManager,
        SimulcastReceiver simulcastReceiver)
    {
        this.simulcastSenderManager = simulcastSenderManager;

        // We don't own the receiver, keep a weak reference so that it can be
        // garbage collected.
        this.weakSimulcastReceiver = new WeakReference<>(simulcastReceiver);
    }

    /**
     * "Getter" on steroids that gets the <tt>Endpoint</tt> associated to this
     * instance.
     *
     * @return the <tt>Endpoint</tt> associated to this instance.
     */
    public Endpoint getReceiveEndpoint()
    {
        // TODO(gp) maybe add expired checks (?)
        SimulcastEngine sendSimulcastEngine
            = getSimulcastSenderManager().getSimulcastEngine();

        if (sendSimulcastEngine == null)
        {
            return null;
        }

        VideoChannel sendVideoChannel
            = sendSimulcastEngine.getVideoChannel();

        if (sendVideoChannel == null)
        {
            return null;
        }

        Endpoint receiveEndpoint = sendVideoChannel.getEndpoint();

        if (receiveEndpoint == null)
        {
            logger.warn("Self is null!");

            if (logger.isDebugEnabled())
            {
                logger.debug(Arrays.toString(
                    Thread.currentThread().getStackTrace()));
            }
        }

        return receiveEndpoint;
    }

    /**
     * Gets the <tt>SimulcastReceiver</tt> of the peer.
     *
     * @return the <tt>SimulcastReceiver</tt> of the peer.
     */
    public SimulcastReceiver getSimulcastReceiver()
    {
        WeakReference<SimulcastReceiver> ws = this.weakSimulcastReceiver;
        return ws == null ? null : ws.get();
    }

    /**
     * Gets the <tt>SimulcastSenderManager</tt> that owns this instance.
     *
     * @return the <tt>SimulcastSenderManager</tt> that owns this instance.
     */
    public SimulcastSenderManager getSimulcastSenderManager()
    {
        return simulcastSenderManager;
    }

    /**
     * "Getter" on steroids that gets the <tt>Endpoint</tt> that sends the
     * simulcast.
     *
     * @return the peer <tt>Endpoint</tt>.
     */
    public Endpoint getSendEndpoint()
    {
        // TODO(gp) maybe add expired checks (?)
        SimulcastReceiver simulcastReceiver = getSimulcastReceiver();
        if (simulcastReceiver == null)
        {
            return null;
        }

        SimulcastEngine receiveSimulcastEngine
            = simulcastReceiver.getSimulcastEngine();

        if (receiveSimulcastEngine == null)
        {
            logger.warn("The peer simulcast manager is null!");
            if (logger.isDebugEnabled())
            {
                logger.debug(
                    Arrays.toString(
                        Thread.currentThread().getStackTrace()));
            }

            return null;
        }

        VideoChannel receiveVideoChannel
            = receiveSimulcastEngine.getVideoChannel();

        if (receiveVideoChannel == null)
        {
            return null;
        }

        Endpoint sendEndpoint = receiveVideoChannel.getEndpoint();
        if (sendEndpoint == null)
        {
            logger.warn("Send endpoint is null!");

            if (logger.isDebugEnabled())
            {
                logger.debug(Arrays.toString(
                    Thread.currentThread().getStackTrace()));
            }
        }

        return sendEndpoint;
    }

    private void react(boolean urgent)
    {
        SendMode sm = sendMode;
        if (sm == null)
        {
            // This should never happen.
            return;
        }

        // FIXME the urgent parameter is useless, this method can determine
        // whether or not this is an urgent switch.
        SimulcastReceiver simulcastReceiver = getSimulcastReceiver();
        SimulcastStream closestMatch
            = simulcastReceiver.getSimulcastStream(targetOrder);
        sm.receive(closestMatch, urgent);
    }

    /**
     * {@inheritDoc}
     *
     * Implements most, if not all, of our stream switching logic.
     */
    @Override
    public void propertyChange(PropertyChangeEvent ev)
    {
        String propertyName = ev.getPropertyName();

<<<<<<< HEAD
        if (SimulcastStream.IS_STREAMING_PNAME.equals(propertyName))
        {
            SimulcastStream l = (SimulcastStream) ev.getSource();
            boolean isUrgent = l == sendMode.getCurrent() && !l.isStreaming();
            react(isUrgent);
        }
        else if (SimulcastReceiver.SIMULCAST_LAYERS_PNAME.equals(propertyName))
        {
            logDebug("Handling streams change.");
            // The simulcast streams of the peer have changed, (re)attach.
            receiveStreamsChanged();
        }
        else if (Endpoint.SELECTED_ENDPOINT_PROPERTY_NAME.equals(propertyName))
=======
        if (Endpoint.SELECTED_ENDPOINT_PROPERTY_NAME.equals(propertyName)
            || Endpoint.PINNED_ENDPOINT_PROPERTY_NAME.equals(propertyName))
>>>>>>> 9fde3cf8
        {
            Endpoint oldEndpoint = (Endpoint) ev.getOldValue();
            Endpoint newEndpoint = (Endpoint) ev.getNewValue();
<<<<<<< HEAD
            selectedEndpointChanged(oldEndpoint, newEndpoint);
=======

            if (newEndpoint == null)
            {
                logger.debug("Now I'm not watching anybody. What?!");
            }
            else
            {
                logger.debug("Now I'm watching " + newEndpoint.getID());
            }

            SimulcastReceiver simulcastReceiver = getSimulcastReceiver();
            if (simulcastReceiver == null)
            {
                logger.warn("The simulcastReceiver has been garbage collected. " +
                        "This simulcastSender is now defunkt.");
                return;
            }

            SimulcastStream[] simStreams = simulcastReceiver.getSimulcastStreams();
            if (simStreams == null || simStreams.length == 0)
            {
                logger.warn("The remote endpoint hasn't signaled simulcast. " +
                        "This simulcastSender is now disabled.");
                return;
            }

            int hqOrder = simStreams.length - 1;
            if (newEndpoint == getSendEndpoint() && targetOrder != hqOrder)
            {
                targetOrder = hqOrder;
                react(false);
            }

            // Send LQ stream for the previously selected endpoint.
            if (oldEndpoint == getSendEndpoint()
                && targetOrder != SimulcastStream.SIMULCAST_LAYER_ORDER_BASE)
            {
                targetOrder = SimulcastStream.SIMULCAST_LAYER_ORDER_BASE;
                react(false);
            }
>>>>>>> 9fde3cf8
        }
        else if (VideoChannel.SIMULCAST_MODE_PNAME.equals(propertyName))
        {
            logger.debug("The simulcast mode has changed.");

            SimulcastMode oldMode = (SimulcastMode) ev.getOldValue();
            SimulcastMode newMode = (SimulcastMode) ev.getNewValue();

            sendModeChanged(newMode, oldMode);
        }
        else if (VideoChannel.ENDPOINT_PROPERTY_NAME.equals(propertyName))
        {
            logger.debug("The endpoint owner has changed.");

            // Listen for property changes from self.
            Endpoint newValue = (Endpoint) ev.getNewValue();
            Endpoint oldValue = (Endpoint) ev.getOldValue();

            receiveEndpointChanged(newValue, oldValue);
        }
    }

    /**
     * Handles a change in the selected endpoint.
     * @param oldEndpoint the old selected endpoint.
     * @param newEndpoint the new selected endpoint.
     */
    private void selectedEndpointChanged(
            Endpoint oldEndpoint, Endpoint newEndpoint)
    {
        // Here we update the targetOrder value.
        if (newEndpoint == null)
        {
            logDebug("Now I'm not watching anybody. What?!");
        }
        else
        {
            logDebug("Now I'm watching " + newEndpoint.getID());
        }

        SimulcastReceiver simulcastReceiver = getSimulcastReceiver();
        if (simulcastReceiver == null)
        {
            logWarn("The simulcastReceiver has been garbage collected. " +
                            "This simulcastSender is now defunkt.");
            return;
        }

        SimulcastStream[] simStreams = simulcastReceiver.getSimulcastStreams();
        if (simStreams == null || simStreams.length == 0)
        {
            logWarn("The remote endpoint hasn't signaled simulcast. " +
                            "This simulcastSender is now disabled.");
            return;
        }

        int hqOrder = simStreams.length - 1;
        if (newEndpoint == getSendEndpoint() && targetOrder != hqOrder)
        {
            targetOrder = hqOrder;
            react(false);
        }

        // Send LQ stream for the previously selected endpoint.
        if (oldEndpoint == getSendEndpoint()
                && targetOrder != SimulcastStream.SIMULCAST_LAYER_ORDER_BASE)
        {
            targetOrder = SimulcastStream.SIMULCAST_LAYER_ORDER_BASE;
            react(false);
        }
    }

    /**
     * Returns a boolean indicating whether the caller must drop, or accept, the
     * packet passed in as a parameter.
     *
     * @param pkt the <tt>RawPacket</tt> that needs to be accepted or dropped.
     * @return true if the packet is to be accepted, false otherwise.
     */
    public boolean accept(RawPacket pkt)
    {
        if (pkt == null)
        {
            return false;
        }

        this.assertInitialized();

        if (sendMode == null)
        {
            logger.debug("sendMode is null.");
            return true;
        }
        else
        {
            return sendMode.accept(pkt);
        }
    }

    /**
     * Initializes this <tt>SimulcastSender</tt>.
     */
    private void assertInitialized()
    {
        if (initialized)
        {
            return;
        }

        initialized = true;

        SimulcastReceiver simulcastReceiver = getSimulcastReceiver();

        // We want to be notified when the simulcast streams of the sending
        // endpoint change. It will wall the {#receiveStreamsChanged()} method.
        simulcastReceiver.addWeakListener(
            new WeakReference<>(simulcastReceiverListener));

        // Manually trigger the {#receiveStreamsChanged()} method so that w
        // Initialize the send mode.
        SimulcastMode simulcastMode = getSimulcastSenderManager()
            .getSimulcastEngine().getVideoChannel().getSimulcastMode();

        sendModeChanged(simulcastMode, null);

        VideoChannel sendVideoChannel = getSimulcastSenderManager()
            .getSimulcastEngine().getVideoChannel();
        // We want to be notified and react when the simulcast mode of the
        // send-<tt>VideoChannel</tt> changes.
        sendVideoChannel.addPropertyChangeListener(propertyChangeListener);

        // We want to be notified and react when the selected endpoint has
        // changed at the client.
        Endpoint receiveEndpoint = getReceiveEndpoint();
        receiveEndpointChanged(receiveEndpoint, null);
    }

    /**
     * Notifies this instance about a change in the simulcast mode of the
     * sending <tt>VideoChannel</tt>. We keep this in a separate method for
     * readability and re-usability.
     *
     * @param newMode
     * @param oldMode
     */
    private void sendModeChanged(
        SimulcastMode newMode, SimulcastMode oldMode)
    {
        if (newMode == null)
        {
            // Now, why would you want to do that?
            sendMode = null;
        }
        else if (newMode == SimulcastMode.REWRITING)
        {
            sendMode = new RewritingSendMode(this);
        }
        else if (newMode == SimulcastMode.SWITCHING)
        {
            sendMode = new SwitchingSendMode(this);
        }

        react(false);
    }

    /**
     * Notifies this instance that the <tt>Endpoint</tt> that receives the
     * simulcast has changed. We keep this in a separate method for readability
     * and re-usability.
     *
     * @param newValue
     * @param oldValue
     */
    private void receiveEndpointChanged(Endpoint newValue, Endpoint oldValue)
    {
        if (newValue != null)
        {
            newValue.addPropertyChangeListener(propertyChangeListener);
        }
        else
        {
            // This is acceptable when a participant leaves.
        }

        if (oldValue != null)
        {
            // Not strictly necessary since we're using a
            // WeakReferencePropertyChangeListener but why not.
            oldValue.removePropertyChangeListener(propertyChangeListener);
        }
    }

    /**
     * Implements a <tt>SimulcastReceiver.Listener</tt> to be used wit this
     * <tt>SimulcastSender</tt>.
     */
    class SimulcastReceiverListener
        implements SimulcastReceiver.Listener
    {
        @Override
        public void simulcastStreamsSignaled()
        {
            logger.debug("Handling simulcast signaling.");
            // Initialize the send mode.
            SimulcastMode simulcastMode = getSimulcastSenderManager()
                .getSimulcastEngine().getVideoChannel().getSimulcastMode();

            sendModeChanged(simulcastMode, null);
        }

        @Override
        public void simulcastStreamsChanged(SimulcastStream... simulcastStreams)
        {
            if (simulcastStreams == null || simulcastStreams.length == 0)
            {
                return;
            }

            SendMode sm = sendMode;
            if (sm == null)
            {
                return;
            }

            boolean isUrgent = false;
            for (SimulcastStream l : simulcastStreams)
            {
                isUrgent = l == sm.getCurrent() && !l.isStreaming();
                if (isUrgent)
                {
                    break;
                }
            }

            react(isUrgent);
        }
    }

}<|MERGE_RESOLUTION|>--- conflicted
+++ resolved
@@ -248,30 +248,11 @@
     {
         String propertyName = ev.getPropertyName();
 
-<<<<<<< HEAD
-        if (SimulcastStream.IS_STREAMING_PNAME.equals(propertyName))
-        {
-            SimulcastStream l = (SimulcastStream) ev.getSource();
-            boolean isUrgent = l == sendMode.getCurrent() && !l.isStreaming();
-            react(isUrgent);
-        }
-        else if (SimulcastReceiver.SIMULCAST_LAYERS_PNAME.equals(propertyName))
-        {
-            logDebug("Handling streams change.");
-            // The simulcast streams of the peer have changed, (re)attach.
-            receiveStreamsChanged();
-        }
-        else if (Endpoint.SELECTED_ENDPOINT_PROPERTY_NAME.equals(propertyName))
-=======
-        if (Endpoint.SELECTED_ENDPOINT_PROPERTY_NAME.equals(propertyName)
-            || Endpoint.PINNED_ENDPOINT_PROPERTY_NAME.equals(propertyName))
->>>>>>> 9fde3cf8
+        if (Endpoint.SELECTED_ENDPOINT_PROPERTY_NAME.equals(propertyName))
         {
             Endpoint oldEndpoint = (Endpoint) ev.getOldValue();
             Endpoint newEndpoint = (Endpoint) ev.getNewValue();
-<<<<<<< HEAD
             selectedEndpointChanged(oldEndpoint, newEndpoint);
-=======
 
             if (newEndpoint == null)
             {
@@ -286,7 +267,7 @@
             if (simulcastReceiver == null)
             {
                 logger.warn("The simulcastReceiver has been garbage collected. " +
-                        "This simulcastSender is now defunkt.");
+                        "This simulcastSender is now defunct.");
                 return;
             }
 
@@ -312,7 +293,6 @@
                 targetOrder = SimulcastStream.SIMULCAST_LAYER_ORDER_BASE;
                 react(false);
             }
->>>>>>> 9fde3cf8
         }
         else if (VideoChannel.SIMULCAST_MODE_PNAME.equals(propertyName))
         {
@@ -346,25 +326,28 @@
         // Here we update the targetOrder value.
         if (newEndpoint == null)
         {
-            logDebug("Now I'm not watching anybody. What?!");
+            logger.debug("Now I'm not watching anybody. What?!");
         }
         else
         {
-            logDebug("Now I'm watching " + newEndpoint.getID());
+            if (logger.isDebugEnabled())
+            {
+                logger.debug("Now I'm watching " + newEndpoint.getID());
+            }
         }
 
         SimulcastReceiver simulcastReceiver = getSimulcastReceiver();
         if (simulcastReceiver == null)
         {
-            logWarn("The simulcastReceiver has been garbage collected. " +
-                            "This simulcastSender is now defunkt.");
+            logger.warn("The simulcastReceiver has been garbage collected. " +
+                            "This simulcastSender is now defunct.");
             return;
         }
 
         SimulcastStream[] simStreams = simulcastReceiver.getSimulcastStreams();
         if (simStreams == null || simStreams.length == 0)
         {
-            logWarn("The remote endpoint hasn't signaled simulcast. " +
+            logger.warn("The remote endpoint hasn't signaled simulcast. " +
                             "This simulcastSender is now disabled.");
             return;
         }
